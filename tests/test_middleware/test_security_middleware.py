--- conflicted
+++ resolved
@@ -388,13 +388,9 @@
         return response
 
     async def custom_check(request: Request) -> Response | None:
-<<<<<<< HEAD
-        return Response("I'm a teapot", status_code=status.HTTP_418_IM_A_TEAPOT)
-=======
         if "X-Custom-Check" in request.headers:
             return Response("I'm a teapot", status_code=status.HTTP_418_IM_A_TEAPOT)
         return None
->>>>>>> 591df246
 
     config_args = {
         "ipinfo_token": IPINFO_TOKEN,
@@ -444,17 +440,10 @@
         async def call_next(request: Request) -> Response:
             return Response("Test response with no client", status_code=200)
 
-<<<<<<< HEAD
-        starlette_response = await middleware.dispatch(request, call_next)
-
-        assert starlette_response.headers.get("X-Modified") == "True"
-        assert starlette_response.status_code == expected_status_code
-=======
         middleware_response = await middleware.dispatch(request, call_next)
 
         assert middleware_response.headers.get("X-Modified") == "True"
         assert middleware_response.status_code == expected_status_code
->>>>>>> 591df246
 
     else:
         async with AsyncClient(
@@ -467,12 +456,8 @@
             assert httpx_response.status_code == expected_status_code
 
             if expected_status_code >= 400:
-<<<<<<< HEAD
-                response_json = httpx_response.json()
-=======
                 response = await client.get(request_path, headers=request_headers)
                 response_json = response.json()
->>>>>>> 591df246
                 assert "detail" in response_json
 
 
@@ -492,15 +477,7 @@
         response.headers["X-Modified"] = "True"
 
         if response.status_code >= 400 and not isinstance(response, JSONResponse):
-<<<<<<< HEAD
-            if hasattr(response.body, "decode"):
-                content = response.body.decode()
-            else:
-                if isinstance(response.body, memoryview):
-                    content = bytes(response.body).decode()
-=======
             content = bytes(response.body).decode()
->>>>>>> 591df246
 
             return JSONResponse(
                 status_code=response.status_code,
@@ -514,25 +491,13 @@
     assert isinstance(result_memoryview, JSONResponse)
     assert result_memoryview.status_code == 400
     assert result_memoryview.headers.get("X-Modified") == "True"
-<<<<<<< HEAD
-    if isinstance(result_memoryview.body, bytes | memoryview):
-        result_json_str = bytes(result_memoryview.body).decode()
-    assert "Test Content" in result_json_str
-=======
     result_json = bytes(result_memoryview.body).decode()
     assert "Test Content" in result_json
->>>>>>> 591df246
 
     result_bytes = await custom_modifier(test_response_bytes)
     assert isinstance(result_bytes, JSONResponse)
     assert result_bytes.status_code == 400
-<<<<<<< HEAD
-    if isinstance(result_bytes.body, bytes | memoryview):
-        result_bytes_str = bytes(result_bytes.body).decode()
-    assert "Bytes Content" in result_bytes_str
-=======
     assert "Bytes Content" in bytes(result_bytes.body).decode()
->>>>>>> 591df246
 
     result_normal = await custom_modifier(test_response_normal)
     assert result_normal.status_code == 200
