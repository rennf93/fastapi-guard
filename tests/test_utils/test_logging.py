--- conflicted
+++ resolved
@@ -15,15 +15,6 @@
 )
 
 IPINFO_TOKEN = str(os.getenv("IPINFO_TOKEN"))
-
-LOG_LEVELS: list[Literal["INFO", "DEBUG", "WARNING", "ERROR", "CRITICAL"] | None] = [
-    "INFO",
-    "DEBUG",
-    "WARNING",
-    "ERROR",
-    "CRITICAL",
-    None,
-]
 
 
 @pytest.mark.asyncio
@@ -282,8 +273,6 @@
 
     logger = logging.getLogger(__name__)
 
-<<<<<<< HEAD
-=======
     LOG_LEVELS: list[
         Literal["INFO", "DEBUG", "WARNING", "ERROR", "CRITICAL"] | None
     ] = [
@@ -295,7 +284,6 @@
         None,
     ]
 
->>>>>>> 0dc8145d
     for level in LOG_LEVELS:
         caplog.clear()
 
