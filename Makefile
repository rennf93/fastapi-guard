--- conflicted
+++ resolved
@@ -47,20 +47,9 @@
 # Lint code
 .PHONY: lint
 lint:
-<<<<<<< HEAD
-	@uv run ruff format .
-	@uv run ruff check .
-	@uv run mypy .
-	@find . | grep -E "(__pycache__|\\.pyc|\\.pyo$|\\.pytest_cache|\\.ruff_cache|\\.mypy_cache)" | xargs rm -rf
-# lint:
-# 	@COMPOSE_BAKE=true docker compose run --rm --no-deps fastapi-guard sh -c "ruff format . ; ruff check . ; mypy ."
-# 	@docker compose down --rmi all --remove-orphans -v
-# 	@docker system prune -f
-=======
 	@COMPOSE_BAKE=true docker compose run --rm --no-deps fastapi-guard sh -c "echo 'Formatting w/ Ruff...' ; echo '' ; ruff format . ; echo '' ; echo '' ; echo 'Linting w/ Ruff...' ; echo '' ; ruff check . ; echo '' ; echo '' ; echo 'Type checking w/ Mypy...' ; echo '' ; mypy ."
 	@docker compose down --rmi all --remove-orphans -v
 	@docker system prune -f
->>>>>>> 591df246
 
 # Fix code
 .PHONY: fix
@@ -68,15 +57,7 @@
 	@echo "Fixing formatting w/ Ruff..."
 	@echo ''
 	@uv run ruff check --fix .
-<<<<<<< HEAD
-	@find . | grep -E "(__pycache__|\\.pyc|\\.pyo$|\\.pytest_cache|\\.ruff_cache|\\.mypy_cache)" | xargs rm -rf
-# fix:
-# 	@COMPOSE_BAKE=true docker compose run --rm --no-deps fastapi-guard sh -c "ruff check --fix ."
-# 	@docker compose down --rmi all --remove-orphans -v
-# 	@docker system prune -f
-=======
 	@find . | grep -E "(__pycache__|\\.pyc|\\.pyo|\\.pytest_cache|\\.ruff_cache|\\.mypy_cache)" | xargs rm -rf
->>>>>>> 591df246
 
 # Run tests (default Python version)
 .PHONY: test
