--- conflicted
+++ resolved
@@ -63,11 +63,7 @@
 
       - name: Lint documentation
         run: |
-<<<<<<< HEAD
-          pymarkdownlnt scan -r -e ./.venv -e ./.git -e ./data -e ./guard -e ./tests .
-=======
           pymarkdownlnt scan -r -e ./.venv -e ./.git -e ./.github -e ./data -e ./guard -e ./tests .
->>>>>>> f232c317
 
       - name: Configure Git user
         run: |
