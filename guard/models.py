--- conflicted
+++ resolved
@@ -2,11 +2,7 @@
 from datetime import datetime
 from ipaddress import ip_address, ip_network
 from pathlib import Path
-<<<<<<< HEAD
-from typing import Any, Dict, List, Literal, Optional
-=======
-from typing import TYPE_CHECKING, Any, Literal
->>>>>>> 20d7858f
+from typing import TYPE_CHECKING, Any, Dict, List, Literal, Optional
 
 from fastapi import Request, Response
 from pydantic import BaseModel, ConfigDict, Field, field_validator, model_validator
