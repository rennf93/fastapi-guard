[project]
name = "fastapi_guard"
version = "3.0.1"
description = "A security library for FastAPI to control IPs, log requests, and detect penetration attempts."
authors = [
    {name = "Renzo Franceschini", email = "rennf93@users.noreply.github.com"}
]
readme = "README.md"
license = {text = "MIT"}
requires-python = ">=3.10,<3.14"
classifiers = [
    "Development Status :: 5 - Production/Stable",
    "Framework :: FastAPI",
    "Intended Audience :: Developers",
    "License :: OSI Approved :: MIT License",
    "Operating System :: OS Independent",
    "Programming Language :: Python :: 3",
    "Programming Language :: Python :: 3.10",
    "Programming Language :: Python :: 3.11",
    "Programming Language :: Python :: 3.12",
    "Programming Language :: Python :: 3.13",
]
dependencies = [
    "cachetools",
    "fastapi",
    "httpx",
    "ipaddress",
    "maxminddb",
    "redis",
    "requests",
    "uvicorn",
]

[project.urls]
Homepage = "https://github.com/rennf93/fastapi-guard"

[project.optional-dependencies]
dev = [
    "black",
<<<<<<< HEAD
    "fastapi-guard-agent",
    "httpx",
=======
>>>>>>> 783c8faf
    "matplotlib",
    "mkdocs",
    "mkdocstrings",
    "mkdocstrings-python",
    "mkdocs-material",
    "mypy",
    "numpy",
    "pre-commit",
    "pymarkdownlnt",
    "pytest",
    "pytest-asyncio",
    "pytest-cov",
    "pytest-mock",
    "ruff",
    "types-cachetools",
    "types-requests",
]

[build-system]
requires = ["hatchling"]
build-backend = "hatchling.build"

[tool.hatch.build.targets.wheel]
packages = ["guard"]

[tool.hatch.metadata]
allow-direct-references = true

[tool.ruff]
target-version = "py310"

[tool.ruff.lint]
select = [
    # pycodestyle
    "E",
    # Pyflakes
    "F",
    # pyupgrade
    "UP",
    # flake8-bugbear
    "B",
    # isort
    "I",
]

[tool.pytest.ini_options]
asyncio_mode = "auto"
testpaths = ["tests"]
python_files = ["test_*.py"]
asyncio_default_fixture_loop_scope = "function"
addopts = "--cov=guard --cov-report=term-missing"
markers = [
    "asyncio: mark tests as async"
]

[tool.mypy]
python_version = "3.10"
warn_return_any = true
warn_unused_configs = true
disallow_untyped_defs = true
disallow_incomplete_defs = true
check_untyped_defs = true
disallow_untyped_decorators = true
no_implicit_optional = true
strict_optional = true
warn_redundant_casts = true
warn_unused_ignores = true
warn_no_return = true
warn_unreachable = true

[[tool.mypy.overrides]]
module = "pydantic.*"
follow_imports = "skip"

[[tool.mypy.overrides]]
module = "redis.*"
follow_imports = "skip"

[tool.pymarkdown.plugins.md007]
# MD007 - Unordered list indentation (set to 2 spaces)
enabled = true
indent = 2

[tool.pymarkdown.plugins.md012]
# MD012 - Multiple consecutive blank lines (allow up to 2)
enabled = true
maximum = 2

[tool.pymarkdown.plugins.md013]
# MD013 - Line length (disabled)
enabled = false

[tool.pymarkdown.plugins.md024]
# MD024 - Multiple headings with same content (allow siblings only)
enabled = true
siblings_only = true

[tool.pymarkdown.plugins.md033]
# MD033 - Inline HTML
enabled = false

[tool.pymarkdown.plugins.md035]
# MD035 - Horizontal rule style (disabled - allow any style)
enabled = false

[tool.pymarkdown.plugins.md041]
# MD041 - First line in file should be top-level heading (disabled)
enabled = false

[tool.pymarkdown.plugins.md046]
# MD046 - Code block style (disabled - allow any style)
enabled = false<|MERGE_RESOLUTION|>--- conflicted
+++ resolved
@@ -37,11 +37,8 @@
 [project.optional-dependencies]
 dev = [
     "black",
-<<<<<<< HEAD
     "fastapi-guard-agent",
     "httpx",
-=======
->>>>>>> 783c8faf
     "matplotlib",
     "mkdocs",
     "mkdocstrings",
